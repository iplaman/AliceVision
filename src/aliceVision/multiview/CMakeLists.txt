--- conflicted
+++ resolved
@@ -80,20 +80,10 @@
 add_subdirectory(translationAveraging)
 add_subdirectory(triangulation)
 
-<<<<<<< HEAD
-
-UNIT_TEST(aliceVision affineSolver                    "aliceVision_multiview")
-UNIT_TEST(aliceVision fundamentalKernelSolver         "aliceVision_multiview")
-UNIT_TEST(aliceVision essentialFivePointSolver        "aliceVision_multiview;aliceVision_multiview_test_data")
-UNIT_TEST(aliceVision essentialF10Solver			  "aliceVision_multiview;aliceVision_multiview_test_data")
-UNIT_TEST(aliceVision essentialKernelSolver           "aliceVision_multiview;aliceVision_multiview_test_data")
-UNIT_TEST(aliceVision homographyKernelSolver          "aliceVision_multiview;aliceVision_multiview_test_data")
-UNIT_TEST(aliceVision knownRotationTranslationKernel  "aliceVision_multiview;aliceVision_multiview_test_data")
-=======
 alicevision_add_test(affineSolver_test.cpp                   NAME "multiview_affineSolver"                    LINKS aliceVision_multiview)
 alicevision_add_test(fundamentalKernelSolver_test.cpp        NAME "multiview_fundamentalKernelSolver"         LINKS aliceVision_multiview)
 alicevision_add_test(essentialFivePointSolver_test.cpp       NAME "multiview_essentialFivePointSolver"        LINKS aliceVision_multiview aliceVision_multiview_test_data)
+alicevision_add_test(essentialF10Solver_test.cpp             NAME "multiview_essentialF10Solver"              LINKS aliceVision_multiview aliceVision_multiview_test_data)
 alicevision_add_test(essentialKernelSolver_test.cpp          NAME "multiview_essentialKernelSolver"           LINKS aliceVision_multiview aliceVision_multiview_test_data)
 alicevision_add_test(homographyKernelSolver_test.cpp         NAME "multiview_homographyKernelSolver"          LINKS aliceVision_multiview aliceVision_multiview_test_data)
 alicevision_add_test(knownRotationTranslationKernel_test.cpp NAME "multiview_knownRotationTranslationKernel"  LINKS aliceVision_multiview aliceVision_multiview_test_data)
->>>>>>> be59388d
