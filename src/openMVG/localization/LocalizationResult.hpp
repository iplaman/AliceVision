--- conflicted
+++ resolved
@@ -18,11 +18,7 @@
         const geometry::Pose3 & pose,
         const cameras::Pinhole_Intrinsic_Radial_K3 & intrinsics,
         bool isValid = true);
-<<<<<<< HEAD
-   
-=======
   
->>>>>>> 4b893c6f
   virtual ~LocalizationResult();
   
   // Accessors
