--- conflicted
+++ resolved
@@ -1,16 +1,7 @@
-<<<<<<< HEAD
-if(OpenMVG_USE_BOOST)
-
-file(
-  GLOB_RECURSE
-  rig_files_header
-  *.hpp
-=======
 # Headers
 set(rig_files_headers
   Rig.hpp
   rig_BA_ceres.hpp
->>>>>>> 04946917
 )
 
 # Sources
@@ -37,15 +28,7 @@
   PROPERTY FOLDER OpenMVG
 )
 
-<<<<<<< HEAD
-SET_TARGET_PROPERTIES(openMVG_rig PROPERTIES SOVERSION ${OPENMVG_VERSION_MAJOR} VERSION "${OPENMVG_VERSION_MAJOR}.${OPENMVG_VERSION_MINOR}")
-SET_PROPERTY(TARGET openMVG_rig PROPERTY FOLDER OpenMVG)
-INSTALL(TARGETS openMVG_rig DESTINATION lib EXPORT openMVG-targets)
-
-endif(OpenMVG_USE_BOOST)
-=======
 install(TARGETS openMVG_rig
   DESTINATION lib
   EXPORT openMVG-targets
-)
->>>>>>> 04946917
+)