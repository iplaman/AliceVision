// Copyright (c) 2015 Pierre Moulon.

// This Source Code Form is subject to the terms of the Mozilla Public
// License, v. 2.0. If a copy of the MPL was not distributed with this
// file, You can obtain one at http://mozilla.org/MPL/2.0/.

#ifndef OPENMVG_SFM_LANDMARK_HPP
#define OPENMVG_SFM_LANDMARK_HPP

#include "openMVG/image/pixel_types.hpp"
#include "openMVG/numeric/numeric.h"
#include <cereal/cereal.hpp> // Serialization

namespace openMVG {
namespace sfm {

/// Define 3D-2D tracking data: 3D landmark with it's 2D observations
struct Observation
{
  Observation():id_feat(UndefinedIndexT) {  }
  Observation(const Vec2 & p, IndexT idFeat): x(p), id_feat(idFeat) {}

  Vec2 x;
  IndexT id_feat;

  bool operator==(const Observation& other) const {
    return AreVecNearEqual(x, other.x, 1e-6) &&
            id_feat == other.id_feat;
  }

  // Serialization
  template <class Archive>
  void save( Archive & ar) const
  {
    ar(cereal::make_nvp("id_feat", id_feat ));
    const std::vector<double> pp = { x(0), x(1) };
    ar(cereal::make_nvp("x", pp));
  }

  // Serialization
  template <class Archive>
  void load( Archive & ar)
  {
    ar(cereal::make_nvp("id_feat", id_feat ));
    std::vector<double> p(2);
    ar(cereal::make_nvp("x", p));
    x = Eigen::Map<const Vec2>(&p[0]);
  }
};
/// Observations are indexed by their View_id
typedef Hash_Map<IndexT, Observation> Observations;

/**
 * @brief Landmark is a 3D point with its 2d observations.
 */
struct Landmark
{
  Landmark() = default;
  Landmark(const Vec3& pos3d, 
           const Observations& observations = Observations(), 
           const image::RGBColor &color = image::WHITE)
    : X(pos3d)
    , obs(observations)
    , rgb(color)
  {}

  Vec3 X;
<<<<<<< HEAD
  image::RGBColor rgb;    //!> the color associated to the point
=======
  Observations obs;

  bool operator==(const Landmark& other) const {
    return AreVecNearEqual(X, other.X, 1e-3) &&
            obs == other.obs;
  }
>>>>>>> f3a47c15

  // Serialization
  template <class Archive>
  void save( Archive & ar) const
  {
    const std::vector<double> point = { X(0), X(1), X(2) };
    ar(cereal::make_nvp("X", point ));
    const std::vector<unsigned char> color = { rgb.r(), rgb.g(), rgb.b() };
    ar(cereal::make_nvp("rgb", color ));
    ar(cereal::make_nvp("observations", obs));
  }

  template <class Archive>
  void load( Archive & ar)
  {
    std::vector<double> point(3);
    std::vector<unsigned char> color(3);
    ar(cereal::make_nvp("X", point ));
    X = Eigen::Map<const Vec3>(&point[0]);
    try
    {
      // compatibility with older versions
      ar(cereal::make_nvp("rgb", color ));
      rgb = openMVG::image::RGBColor( color[0], color[1], color[2] );
    }
    catch( cereal::Exception e )
    {
      // if it fails just use a default color
      rgb = openMVG::image::WHITE;
    }
      ar(cereal::make_nvp("observations", obs));
    }
};

} // namespace sfm
} // namespace openMVG

#endif // OPENMVG_SFM_LANDMARK_HPP<|MERGE_RESOLUTION|>--- conflicted
+++ resolved
@@ -65,16 +65,14 @@
   {}
 
   Vec3 X;
-<<<<<<< HEAD
   image::RGBColor rgb;    //!> the color associated to the point
-=======
   Observations obs;
 
   bool operator==(const Landmark& other) const {
+    // color is ignored
     return AreVecNearEqual(X, other.X, 1e-3) &&
             obs == other.obs;
   }
->>>>>>> f3a47c15
 
   // Serialization
   template <class Archive>
